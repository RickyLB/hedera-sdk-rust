--- conflicted
+++ resolved
@@ -24,14 +24,10 @@
 };
 use crate::query::payment_transaction::PaymentTransactionData;
 use crate::query::QueryExecute;
-<<<<<<< HEAD
-use crate::token::{TokenInfoQueryData, TokenNftInfoQueryData};
-use crate::transaction::AnyTransactionBody;
-use crate::transaction_receipt_query::TransactionReceiptQueryData;
-use crate::{
-    AccountBalanceResponse, AccountInfo, ContractBytecodeResponse, ContractCallResponse, ContractInfo, FileContentsResponse, FromProtobuf, Query, TokenInfo, TokenNftInfoResponse, Transaction, TransactionReceiptResponse
-=======
-use crate::token::TokenNftInfoQueryData;
+use crate::token::{
+    TokenInfoQueryData,
+    TokenNftInfoQueryData,
+};
 use crate::transaction::AnyTransactionBody;
 use crate::transaction_receipt_query::TransactionReceiptQueryData;
 use crate::{
@@ -44,10 +40,10 @@
     FileInfo,
     FromProtobuf,
     Query,
+    TokenInfo,
     TokenNftInfoResponse,
     Transaction,
     TransactionReceiptResponse,
->>>>>>> 75f95aaf
 };
 
 /// Any possible query that may be executed on the Hedera network.
@@ -95,10 +91,7 @@
             Self::ContractCall(data) => data.to_query_protobuf(header),
             Self::ContractInfo(data) => data.to_query_protobuf(header),
             Self::TokenNftInfo(data) => data.to_query_protobuf(header),
-<<<<<<< HEAD
             Self::TokenInfo(data) => data.to_query_protobuf(header),
-=======
->>>>>>> 75f95aaf
         }
     }
 }
@@ -118,10 +111,8 @@
             Self::ContractCall(query) => query.is_payment_required(),
             Self::ContractInfo(query) => query.is_payment_required(),
             Self::TokenNftInfo(query) => query.is_payment_required(),
-<<<<<<< HEAD
             Self::TokenInfo(query) => query.is_payment_required(),
-=======
->>>>>>> 75f95aaf
+            Self::TokenNftInfo(query) => query.is_payment_required(),
         }
     }
 
@@ -140,10 +131,8 @@
             Self::ContractCall(query) => query.execute(channel, request).await,
             Self::ContractInfo(query) => query.execute(channel, request).await,
             Self::TokenNftInfo(query) => query.execute(channel, request).await,
-<<<<<<< HEAD
             Self::TokenInfo(query) => query.execute(channel, request).await,
-=======
->>>>>>> 75f95aaf
+            Self::TokenNftInfo(query) => query.execute(channel, request).await,
         }
     }
 
@@ -158,10 +147,8 @@
             Self::ContractCall(query) => query.should_retry_pre_check(status),
             Self::ContractInfo(query) => query.should_retry_pre_check(status),
             Self::TokenNftInfo(query) => query.should_retry_pre_check(status),
-<<<<<<< HEAD
             Self::TokenInfo(query) => query.should_retry_pre_check(status),
-=======
->>>>>>> 75f95aaf
+            Self::TokenNftInfo(query) => query.should_retry_pre_check(status),
         }
     }
 
@@ -176,10 +163,8 @@
             Self::ContractCall(query) => query.should_retry(response),
             Self::ContractInfo(query) => query.should_retry(response),
             Self::TokenNftInfo(query) => query.should_retry(response),
-<<<<<<< HEAD
             Self::TokenInfo(query) => query.should_retry(response),
-=======
->>>>>>> 75f95aaf
+            Self::TokenNftInfo(query) => query.should_retry(response),
         }
     }
 }
